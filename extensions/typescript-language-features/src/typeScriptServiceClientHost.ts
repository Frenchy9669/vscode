--- conflicted
+++ resolved
@@ -8,11 +8,7 @@
  * https://github.com/Microsoft/TypeScript-Sublime-Plugin/blob/master/TypeScript%20Indent.tmPreferences
  * ------------------------------------------------------------------------------------------ */
 
-<<<<<<< HEAD
-import { workspace, Memento, Diagnostic, Range, Disposable, Uri, DiagnosticSeverity, DiagnosticTag } from 'vscode';
-=======
 import { workspace, Memento, Diagnostic, Range, Disposable, Uri, DiagnosticSeverity, DiagnosticTag, DiagnosticRelatedInformation } from 'vscode';
->>>>>>> 8647b7c1
 
 import * as Proto from './protocol';
 import * as PConst from './protocol.const';
@@ -92,18 +88,7 @@
 		this.client.onConfigDiagnosticsReceived(diag => this.configFileDiagnosticsReceived(diag), null, this.disposables);
 		this.client.onResendModelsRequested(() => this.populateService(), null, this.disposables);
 
-<<<<<<< HEAD
-		this.client.onProjectUpdatedInBackground(files => {
-			const resources = files.openFiles.map(Uri.file);
-			for (const language of this.languagePerId.values()) {
-				language.getErr(resources);
-			}
-		}, null, this.disposables);
-
-		this.versionStatus = new VersionStatus(resource => this.client.normalizePath(resource));
-=======
 		this.versionStatus = new VersionStatus(resource => this.client.toPath(resource));
->>>>>>> 8647b7c1
 		this.disposables.push(this.versionStatus);
 
 		this.typingsStatus = new TypingsStatus(this.client);
@@ -296,8 +281,6 @@
 		if (diagnostic.code) {
 			converted.code = diagnostic.code;
 		}
-<<<<<<< HEAD
-=======
 		// TODO: requires TS 3.0
 		const relatedInformation = (diagnostic as any).relatedInformation;
 		if (relatedInformation) {
@@ -309,7 +292,6 @@
 				return new DiagnosticRelatedInformation(typeConverters.Location.fromTextSpan(this.client.toResource(span.file), span), info.message);
 			}).filter((x: any) => !!x) as DiagnosticRelatedInformation[];
 		}
->>>>>>> 8647b7c1
 		if (diagnostic.reportsUnnecessary) {
 			converted.customTags = [DiagnosticTag.Unnecessary];
 		}
